--- conflicted
+++ resolved
@@ -15,11 +15,7 @@
  ******************************************************************************* */
 
 import Zemu, { DEFAULT_START_OPTIONS } from '@zondax/zemu'
-<<<<<<< HEAD
 import StacksApp from '@zondax/ledger-stacks'
-=======
-import BlockstackApp from '@zondax/ledger-stacks'
->>>>>>> 5dd3b2ca
 import { APP_SEED, models } from './common'
 import {encode} from 'varuint-bitcoin';
 
@@ -130,12 +126,7 @@
     const sim = new Zemu(m.path)
     try {
       await sim.start({ ...defaultOptions, model: m.name })
-<<<<<<< HEAD
-      const app = new StacksApp(sim.getTransport())
-=======
-      const app = new BlockstackApp(sim.getTransport())
->>>>>>> 5dd3b2ca
-
+      const app = new StacksApp(sim.getTransport())
       const response = await app.getIdentityPubKey("m/888'/0'/19") //m/888'/0'/<account>
       console.log(response)
       expect(response.returnCode).toEqual(0x9000)
@@ -536,12 +527,7 @@
 
     try {
       await sim.start({ ...defaultOptions, model: m.name })
-<<<<<<< HEAD
-      const app = new StacksApp(sim.getTransport())
-=======
-      const app = new BlockstackApp(sim.getTransport())
->>>>>>> 5dd3b2ca
-
+      const app = new StacksApp(sim.getTransport())
       const jwt = "eyJ0eXAiOiJKV1QiLCJhbGciOiJFUzI1NksifQ==.eyJpc3N1ZWRfYXQiOjE0NDA3MTM0MTQuODUsImNoYWxsZW5nZSI6IjdjZDllZDVlLWJiMGUtNDllYS1hMzIzLWYyOGJkZTNhMDU0OSIsImlzc3VlciI6InhwdWI2NjFNeU13QXFSYmNGUVZyUXI0UTRrUGphUDRKaldhZjM5ZkJWS2pQZEs2b0dCYXlFNDZHQW1Lem81VURQUWRMU005RHVmWmlQOGVhdXk1NlhOdUhpY0J5U3ZacDdKNXdzeVFWcGkyYXh6WiIsImJsb2NrY2hhaW5pZCI6InJ5YW4ifQ=="
 
       const pkResponse = await app.getIdentityPubKey(path)
