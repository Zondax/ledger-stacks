--- conflicted
+++ resolved
@@ -83,15 +83,7 @@
         }
     });
 
-<<<<<<< HEAD
-    test.skip('show address', async function () {
-        const snapshotPrefixGolden = "snapshots/show-address/";
-        const snapshotPrefixTmp = "snapshots-tmp/show-address/";
-        let snapshotCount = 0;
-
-=======
     test('show address', async function () {
->>>>>>> 02f422a7
         const sim = new Zemu(APP_PATH);
         try {
             await sim.start(simOptions);
