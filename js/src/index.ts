/** ******************************************************************************
 *  (c) 2019-2022 Zondax AG
 *  (c) 2016-2017 Ledger
 *
 *  Licensed under the Apache License, Version 2.0 (the "License");
 *  you may not use this file except in compliance with the License.
 *  You may obtain a copy of the License at
 *
 *      http://www.apache.org/licenses/LICENSE-2.0
 *
 *  Unless required by applicable law or agreed to in writing, software
 *  distributed under the License is distributed on an "AS IS" BASIS,
 *  WITHOUT WARRANTIES OR CONDITIONS OF ANY KIND, either express or implied.
 *  See the License for the specific language governing permissions and
 *  limitations under the License.
 ******************************************************************************* */
import Transport from '@ledgerhq/hw-transport';
import { serializePath } from './helper';
import { ResponseAddress, ResponseAppInfo, ResponseSign, ResponseVersion } from './types';
import {
  CHUNK_SIZE,
  CLA,
  errorCodeToString,
  getVersion,
  INS,
  LedgerError,
  P1_VALUES,
  PAYLOAD_TYPE,
  PKLEN,
  processErrorResponse,
} from './common';
<<<<<<< HEAD
import { encode } from 'varuint-bitcoin';
=======
import {encode} from 'varuint-bitcoin';
>>>>>>> 5dd3b2ca

import type { AddressVersion } from '@stacks/transactions';

export { LedgerError };
export * from './types';

function processGetAddrResponse(response: Buffer) {
  let partialResponse = response;

  const errorCodeData = partialResponse.slice(-2);
  const returnCode = errorCodeData[0] * 256 + errorCodeData[1];

  const publicKey = Buffer.from(partialResponse.slice(0, PKLEN));
  partialResponse = partialResponse.slice(PKLEN);

  const address = Buffer.from(partialResponse.slice(0, -2)).toString();

  return {
    publicKey,
    address,
    returnCode,
    errorMessage: errorCodeToString(returnCode),
  };
}

export default class StacksApp {
  transport;

  constructor(transport: Transport) {
    this.transport = transport;
    if (!transport) {
      throw new Error('Transport has not been defined');
    }
  }

  static prepareChunks(serializedPathBuffer: Buffer, message: Buffer) {
    const chunks = [];

    // First chunk (only path)
    chunks.push(serializedPathBuffer);

    const messageBuffer = Buffer.from(message);

    const buffer = Buffer.concat([messageBuffer]);
    for (let i = 0; i < buffer.length; i += CHUNK_SIZE) {
      let end = i + CHUNK_SIZE;
      if (i > buffer.length) {
        end = buffer.length;
      }
      chunks.push(buffer.slice(i, end));
    }

    return chunks;
  }

  async signGetChunks(path: string, message: Buffer) {
    return StacksApp.prepareChunks(serializePath(path), message);
  }

  async getVersion(): Promise<ResponseVersion> {
    return getVersion(this.transport).catch(err => processErrorResponse(err));
  }

  async getAppInfo(): Promise<ResponseAppInfo> {
    return this.transport.send(0xb0, 0x01, 0, 0).then(response => {
      const errorCodeData = response.slice(-2);
      const returnCode = errorCodeData[0] * 256 + errorCodeData[1];

      const result: { errorMessage?: string; returnCode?: LedgerError } = {};

      let appName = 'err';
      let appVersion = 'err';
      let flagLen = 0;
      let flagsValue = 0;

      if (response[0] !== 1) {
        // Ledger responds with format ID 1. There is no spec for any format != 1
        result.errorMessage = 'response format ID not recognized';
        result.returnCode = LedgerError.DeviceIsBusy;
      } else {
        const appNameLen = response[1];
        appName = response.slice(2, 2 + appNameLen).toString('ascii');
        let idx = 2 + appNameLen;
        const appVersionLen = response[idx];
        idx += 1;
        appVersion = response.slice(idx, idx + appVersionLen).toString('ascii');
        idx += appVersionLen;
        const appFlagsLen = response[idx];
        idx += 1;
        flagLen = appFlagsLen;
        flagsValue = response[idx];
      }

      return {
        returnCode,
        errorMessage: errorCodeToString(returnCode),
        //
        appName,
        appVersion,
        flagLen,
        flagsValue,
        flagRecovery: (flagsValue & 1) !== 0,
        // eslint-disable-next-line no-bitwise
        flagSignedMcuCode: (flagsValue & 2) !== 0,
        // eslint-disable-next-line no-bitwise
        flagOnboarded: (flagsValue & 4) !== 0,
        // eslint-disable-next-line no-bitwise
        flagPINValidated: (flagsValue & 128) !== 0,
      };
    }, processErrorResponse);
  }

  async getAddressAndPubKey(path: string, version: AddressVersion): Promise<ResponseAddress> {
    const serializedPath = serializePath(path);
    return this.transport
      .send(CLA, INS.GET_ADDR_SECP256K1, P1_VALUES.ONLY_RETRIEVE, version, serializedPath, [0x9000])
      .then(processGetAddrResponse, processErrorResponse);
  }

  async getIdentityPubKey(path: string): Promise<ResponseAddress> {
    const serializedPath = serializePath(path);
    return this.transport
      .send(CLA, INS.GET_AUTH_PUBKEY, P1_VALUES.ONLY_RETRIEVE, 0, serializedPath, [0x9000])
      .then(processGetAddrResponse, processErrorResponse);
  }

  async showAddressAndPubKey(path: string, version: AddressVersion): Promise<ResponseAddress> {
    const serializedPath = serializePath(path);
    return this.transport
      .send(
        CLA,
        INS.GET_ADDR_SECP256K1,
        P1_VALUES.SHOW_ADDRESS_IN_DEVICE,
        version,
        serializedPath,
        [LedgerError.NoErrors]
      )
      .then(processGetAddrResponse, processErrorResponse);
  }

  async signSendChunk(
    chunkIdx: number,
    chunkNum: number,
    chunk: Buffer,
    ins: number
  ): Promise<ResponseSign> {
    let payloadType = PAYLOAD_TYPE.ADD;
    if (chunkIdx === 1) {
      payloadType = PAYLOAD_TYPE.INIT;
    }
    if (chunkIdx === chunkNum) {
      payloadType = PAYLOAD_TYPE.LAST;
    }

    return this.transport
      .send(CLA, ins, payloadType, 0, chunk, [
        LedgerError.NoErrors,
        LedgerError.DataIsInvalid,
        LedgerError.BadKeyHandle,
        LedgerError.SignVerifyError,
      ])
      .then((response: Buffer) => {
        const errorCodeData = response.slice(-2);
        const returnCode = errorCodeData[0] * 256 + errorCodeData[1];
        let errorMessage = errorCodeToString(returnCode);
        let errorDescription = '';

        let postSignHash = Buffer.alloc(0);
        let signatureCompact = Buffer.alloc(0);
        let signatureVRS = Buffer.alloc(0);
        let signatureDER = Buffer.alloc(0);

        if (
          returnCode === LedgerError.BadKeyHandle ||
          returnCode === LedgerError.DataIsInvalid ||
          returnCode === LedgerError.SignVerifyError
        ) {
          errorMessage = `${errorMessage} : ${response
            .slice(0, response.length - 2)
            .toString('ascii')}`;
        }

<<<<<<< HEAD
        if (returnCode === LedgerError.NoErrors && response.length > 2) {
          postSignHash = response.slice(0, 32);
          signatureCompact = response.slice(32, 97);
          signatureVRS = Buffer.alloc(65);
          signatureVRS[0] = signatureCompact[signatureCompact.length - 1];
          Buffer.from(signatureCompact).copy(signatureVRS, 1, 0, 64);
          signatureDER = response.slice(97, response.length - 2);
          return {
            postSignHash,
            signatureCompact,
            signatureVRS,
            signatureDER,
            returnCode: returnCode,
            errorMessage: errorMessage,
          };
        }

        return {
          returnCode: returnCode,
          errorMessage: errorMessage,
        };
      }, processErrorResponse);
  }

  async sign(path: string, message: Buffer) {
    return this.signGetChunks(path, message).then(chunks => {
      return this.signSendChunk(1, chunks.length, chunks[0], INS.SIGN_SECP256K1).then(
        async response => {
          let result = {
            returnCode: response.returnCode,
            errorMessage: response.errorMessage,
            postSignHash: null as null | Buffer,
            signatureCompact: null as null | Buffer,
            signatureDER: null as null | Buffer,
          };
          for (let i = 1; i < chunks.length; i += 1) {
            // eslint-disable-next-line no-await-in-loop
            result = await this.signSendChunk(1 + i, chunks.length, chunks[i], INS.SIGN_SECP256K1);
            if (result.returnCode !== LedgerError.NoErrors) {
              break;
            }
          }
          return result;
        },
        processErrorResponse
      );
    }, processErrorResponse);
  }

  async sign_msg(path: string, message: string) {
    const len = encode(message.length);
    const stacks_message = '\x17Stacks Signed Message:\n';
    const blob = Buffer.concat([Buffer.from(stacks_message), len, Buffer.from(message)]);
    const ins = INS.SIGN_SECP256K1;
    return this.signGetChunks(path, blob).then(chunks => {
      return this.signSendChunk(1, chunks.length, chunks[0], ins).then(async response => {
        let result = {
          returnCode: response.returnCode,
          errorMessage: response.errorMessage,
          postSignHash: null as null | Buffer,
          signatureCompact: null as null | Buffer,
          signatureDER: null as null | Buffer,
        };
        for (let i = 1; i < chunks.length; i += 1) {
          // eslint-disable-next-line no-await-in-loop
          result = await this.signSendChunk(1 + i, chunks.length, chunks[i], ins);
          if (result.returnCode !== LedgerError.NoErrors) {
            break;
          }
=======
    async getIdentityPubKey(path: string): Promise<ResponseAddress> {
        const serializedPath = serializePath(path);
        return this.transport
            .send(CLA, INS.GET_AUTH_PUBKEY, P1_VALUES.ONLY_RETRIEVE, 0, serializedPath, [0x9000])
            .then(processGetAddrResponse, processErrorResponse);
    }


    async showAddressAndPubKey(path: string, version: AddressVersion): Promise<ResponseAddress> {
        const serializedPath = serializePath(path);
        return this.transport
            .send(CLA, INS.GET_ADDR_SECP256K1, P1_VALUES.SHOW_ADDRESS_IN_DEVICE, version, serializedPath, [
                LedgerError.NoErrors,
            ])
            .then(processGetAddrResponse, processErrorResponse);
    }

    async signSendChunk(chunkIdx: number, chunkNum: number, chunk: Buffer, ins: number): Promise<ResponseSign> {
        let payloadType = PAYLOAD_TYPE.ADD;
        if (chunkIdx === 1) {
            payloadType = PAYLOAD_TYPE.INIT;
>>>>>>> 5dd3b2ca
        }
        return result;
      }, processErrorResponse);
    }, processErrorResponse);
  }

  async sign_jwt(path: string, message: string) {
    const len = message.length;
    const blob = Buffer.from(message);
    const ins = INS.SIGN_JWT_SECP256K1;
    return this.signGetChunks(path, blob).then(chunks => {
      return this.signSendChunk(1, chunks.length, chunks[0], ins).then(async response => {
        let result = {
          returnCode: response.returnCode,
          errorMessage: response.errorMessage,
          postSignHash: null as null | Buffer,
          signatureCompact: null as null | Buffer,
          signatureDER: null as null | Buffer,
        };
        for (let i = 1; i < chunks.length; i += 1) {
          // eslint-disable-next-line no-await-in-loop
          result = await this.signSendChunk(1 + i, chunks.length, chunks[i], ins);
          if (result.returnCode !== LedgerError.NoErrors) {
            break;
          }
        }
<<<<<<< HEAD
        return result;
      }, processErrorResponse);
    }, processErrorResponse);
  }
=======

        return this.transport
            .send(CLA, ins, payloadType, 0, chunk, [
                LedgerError.NoErrors,
                LedgerError.DataIsInvalid,
                LedgerError.BadKeyHandle,
                LedgerError.SignVerifyError
            ])
            .then((response: Buffer) => {
                const errorCodeData = response.slice(-2);
                const returnCode = errorCodeData[0] * 256 + errorCodeData[1];
                let errorMessage = errorCodeToString(returnCode);
                let errorDescription = ""

                let postSignHash = Buffer.alloc(0);
                let signatureCompact = Buffer.alloc(0);
                let signatureVRS = Buffer.alloc(0);
                let signatureDER = Buffer.alloc(0);

                if (returnCode === LedgerError.BadKeyHandle ||
                    returnCode === LedgerError.DataIsInvalid ||
                    returnCode === LedgerError.SignVerifyError) {
                    errorMessage = `${errorMessage} : ${response
                        .slice(0, response.length - 2)
                        .toString('ascii')}`;
                }

                if (returnCode === LedgerError.NoErrors && response.length > 2) {
                    postSignHash = response.slice(0, 32);
                    signatureCompact = response.slice(32, 97);
                    signatureVRS = Buffer.alloc(65);
                    signatureVRS[0] = signatureCompact[signatureCompact.length - 1];
                    Buffer.from(signatureCompact).copy(signatureVRS, 1, 0, 64);
                    signatureDER = response.slice(97, response.length - 2);
                    return {
                        postSignHash,
                        signatureCompact,
                        signatureVRS,
                        signatureDER,
                        returnCode: returnCode,
                        errorMessage: errorMessage,
                    };
                }

                return {
                    returnCode: returnCode,
                    errorMessage: errorMessage,
                };

            }, processErrorResponse);
    }


    async sign(path: string, message: Buffer) {
        return this.signGetChunks(path, message).then(chunks => {
            return this.signSendChunk(1, chunks.length, chunks[0], INS.SIGN_SECP256K1).then(async response => {
                let result = {
                    returnCode: response.returnCode,
                    errorMessage: response.errorMessage,
                    postSignHash: null as null | Buffer,
                    signatureCompact: null as null | Buffer,
                    signatureDER: null as null | Buffer,
                };
                for (let i = 1; i < chunks.length; i += 1) {
                    // eslint-disable-next-line no-await-in-loop
                    result = await this.signSendChunk(1 + i, chunks.length, chunks[i], INS.SIGN_SECP256K1);
                    if (result.returnCode !== LedgerError.NoErrors) {
                        break;
                    }
                }
                return result;
            }, processErrorResponse);
        }, processErrorResponse);
    }

    async sign_msg(path: string, message: string) {
        const len = encode(message.length);
        const stacks_message = "\x17Stacks Signed Message:\n"
        const blob = Buffer.concat([Buffer.from(stacks_message), len, Buffer.from(message)]);
        const ins = INS.SIGN_SECP256K1
        return this.signGetChunks(path, blob).then(chunks => {
            return this.signSendChunk(1, chunks.length, chunks[0], ins).then(async response => {
                let result = {
                    returnCode: response.returnCode,
                    errorMessage: response.errorMessage,
                    postSignHash: null as null | Buffer,
                    signatureCompact: null as null | Buffer,
                    signatureDER: null as null | Buffer,
                };
                for (let i = 1; i < chunks.length; i += 1) {
                    // eslint-disable-next-line no-await-in-loop
                    result = await this.signSendChunk(1 + i, chunks.length, chunks[i], ins);
                    if (result.returnCode !== LedgerError.NoErrors) {
                        break;
                    }
                }
                return result;
            }, processErrorResponse);
        }, processErrorResponse);
    }

    async sign_jwt(path: string, message: string) {
        const len = message.length
        const blob = Buffer.from(message)
        const ins = INS.SIGN_JWT_SECP256K1
        return this.signGetChunks(path, blob).then(chunks => {
            return this.signSendChunk(1, chunks.length, chunks[0], ins).then(async response => {
                let result = {
                    returnCode: response.returnCode,
                    errorMessage: response.errorMessage,
                    postSignHash: null as null | Buffer,
                    signatureCompact: null as null | Buffer,
                    signatureDER: null as null | Buffer,
                };
                for (let i = 1; i < chunks.length; i += 1) {
                    // eslint-disable-next-line no-await-in-loop
                    result = await this.signSendChunk(1 + i, chunks.length, chunks[i], ins);
                    if (result.returnCode !== LedgerError.NoErrors) {
                        break;
                    }
                }
                return result;
            }, processErrorResponse);
        }, processErrorResponse);
    }
>>>>>>> 5dd3b2ca
}<|MERGE_RESOLUTION|>--- conflicted
+++ resolved
@@ -29,12 +29,8 @@
   PKLEN,
   processErrorResponse,
 } from './common';
-<<<<<<< HEAD
+
 import { encode } from 'varuint-bitcoin';
-=======
-import {encode} from 'varuint-bitcoin';
->>>>>>> 5dd3b2ca
-
 import type { AddressVersion } from '@stacks/transactions';
 
 export { LedgerError };
@@ -216,7 +212,6 @@
             .toString('ascii')}`;
         }
 
-<<<<<<< HEAD
         if (returnCode === LedgerError.NoErrors && response.length > 2) {
           postSignHash = response.slice(0, 32);
           signatureCompact = response.slice(32, 97);
@@ -286,29 +281,6 @@
           if (result.returnCode !== LedgerError.NoErrors) {
             break;
           }
-=======
-    async getIdentityPubKey(path: string): Promise<ResponseAddress> {
-        const serializedPath = serializePath(path);
-        return this.transport
-            .send(CLA, INS.GET_AUTH_PUBKEY, P1_VALUES.ONLY_RETRIEVE, 0, serializedPath, [0x9000])
-            .then(processGetAddrResponse, processErrorResponse);
-    }
-
-
-    async showAddressAndPubKey(path: string, version: AddressVersion): Promise<ResponseAddress> {
-        const serializedPath = serializePath(path);
-        return this.transport
-            .send(CLA, INS.GET_ADDR_SECP256K1, P1_VALUES.SHOW_ADDRESS_IN_DEVICE, version, serializedPath, [
-                LedgerError.NoErrors,
-            ])
-            .then(processGetAddrResponse, processErrorResponse);
-    }
-
-    async signSendChunk(chunkIdx: number, chunkNum: number, chunk: Buffer, ins: number): Promise<ResponseSign> {
-        let payloadType = PAYLOAD_TYPE.ADD;
-        if (chunkIdx === 1) {
-            payloadType = PAYLOAD_TYPE.INIT;
->>>>>>> 5dd3b2ca
         }
         return result;
       }, processErrorResponse);
@@ -335,136 +307,8 @@
             break;
           }
         }
-<<<<<<< HEAD
         return result;
       }, processErrorResponse);
     }, processErrorResponse);
   }
-=======
-
-        return this.transport
-            .send(CLA, ins, payloadType, 0, chunk, [
-                LedgerError.NoErrors,
-                LedgerError.DataIsInvalid,
-                LedgerError.BadKeyHandle,
-                LedgerError.SignVerifyError
-            ])
-            .then((response: Buffer) => {
-                const errorCodeData = response.slice(-2);
-                const returnCode = errorCodeData[0] * 256 + errorCodeData[1];
-                let errorMessage = errorCodeToString(returnCode);
-                let errorDescription = ""
-
-                let postSignHash = Buffer.alloc(0);
-                let signatureCompact = Buffer.alloc(0);
-                let signatureVRS = Buffer.alloc(0);
-                let signatureDER = Buffer.alloc(0);
-
-                if (returnCode === LedgerError.BadKeyHandle ||
-                    returnCode === LedgerError.DataIsInvalid ||
-                    returnCode === LedgerError.SignVerifyError) {
-                    errorMessage = `${errorMessage} : ${response
-                        .slice(0, response.length - 2)
-                        .toString('ascii')}`;
-                }
-
-                if (returnCode === LedgerError.NoErrors && response.length > 2) {
-                    postSignHash = response.slice(0, 32);
-                    signatureCompact = response.slice(32, 97);
-                    signatureVRS = Buffer.alloc(65);
-                    signatureVRS[0] = signatureCompact[signatureCompact.length - 1];
-                    Buffer.from(signatureCompact).copy(signatureVRS, 1, 0, 64);
-                    signatureDER = response.slice(97, response.length - 2);
-                    return {
-                        postSignHash,
-                        signatureCompact,
-                        signatureVRS,
-                        signatureDER,
-                        returnCode: returnCode,
-                        errorMessage: errorMessage,
-                    };
-                }
-
-                return {
-                    returnCode: returnCode,
-                    errorMessage: errorMessage,
-                };
-
-            }, processErrorResponse);
-    }
-
-
-    async sign(path: string, message: Buffer) {
-        return this.signGetChunks(path, message).then(chunks => {
-            return this.signSendChunk(1, chunks.length, chunks[0], INS.SIGN_SECP256K1).then(async response => {
-                let result = {
-                    returnCode: response.returnCode,
-                    errorMessage: response.errorMessage,
-                    postSignHash: null as null | Buffer,
-                    signatureCompact: null as null | Buffer,
-                    signatureDER: null as null | Buffer,
-                };
-                for (let i = 1; i < chunks.length; i += 1) {
-                    // eslint-disable-next-line no-await-in-loop
-                    result = await this.signSendChunk(1 + i, chunks.length, chunks[i], INS.SIGN_SECP256K1);
-                    if (result.returnCode !== LedgerError.NoErrors) {
-                        break;
-                    }
-                }
-                return result;
-            }, processErrorResponse);
-        }, processErrorResponse);
-    }
-
-    async sign_msg(path: string, message: string) {
-        const len = encode(message.length);
-        const stacks_message = "\x17Stacks Signed Message:\n"
-        const blob = Buffer.concat([Buffer.from(stacks_message), len, Buffer.from(message)]);
-        const ins = INS.SIGN_SECP256K1
-        return this.signGetChunks(path, blob).then(chunks => {
-            return this.signSendChunk(1, chunks.length, chunks[0], ins).then(async response => {
-                let result = {
-                    returnCode: response.returnCode,
-                    errorMessage: response.errorMessage,
-                    postSignHash: null as null | Buffer,
-                    signatureCompact: null as null | Buffer,
-                    signatureDER: null as null | Buffer,
-                };
-                for (let i = 1; i < chunks.length; i += 1) {
-                    // eslint-disable-next-line no-await-in-loop
-                    result = await this.signSendChunk(1 + i, chunks.length, chunks[i], ins);
-                    if (result.returnCode !== LedgerError.NoErrors) {
-                        break;
-                    }
-                }
-                return result;
-            }, processErrorResponse);
-        }, processErrorResponse);
-    }
-
-    async sign_jwt(path: string, message: string) {
-        const len = message.length
-        const blob = Buffer.from(message)
-        const ins = INS.SIGN_JWT_SECP256K1
-        return this.signGetChunks(path, blob).then(chunks => {
-            return this.signSendChunk(1, chunks.length, chunks[0], ins).then(async response => {
-                let result = {
-                    returnCode: response.returnCode,
-                    errorMessage: response.errorMessage,
-                    postSignHash: null as null | Buffer,
-                    signatureCompact: null as null | Buffer,
-                    signatureDER: null as null | Buffer,
-                };
-                for (let i = 1; i < chunks.length; i += 1) {
-                    // eslint-disable-next-line no-await-in-loop
-                    result = await this.signSendChunk(1 + i, chunks.length, chunks[i], ins);
-                    if (result.returnCode !== LedgerError.NoErrors) {
-                        break;
-                    }
-                }
-                return result;
-            }, processErrorResponse);
-        }, processErrorResponse);
-    }
->>>>>>> 5dd3b2ca
 }